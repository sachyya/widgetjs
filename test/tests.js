--- conflicted
+++ resolved
@@ -14,18 +14,6 @@
     //, urlArgs: 'bust=' + (new Date()).getTime()
 });
 
-<<<<<<< HEAD
- var testModules = [
- 'htmlCanvasTest',
- 'widgetTest',
- 'eventsTest',
- 'propertyTest',
- 'router/hashTest',
- 'router/deprecatedRouterTest',
- 'router/routerTest',
- 'router/routeTest'
- ];
-=======
 var testModules = [
     'htmlCanvasTest',
     'widgetTest',
@@ -35,7 +23,6 @@
     'router/routerTest',
     'router/routeTest'
 ];
->>>>>>> c7c82d21
 
 require(testModules, function () {
     if (window.mochaPhantomJS) {
